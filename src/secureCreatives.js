/* Secure Creatives
  Provides support for rendering creatives into cross domain iframes such as SafeFrame to prevent
   access to a publisher page from creative payloads.
 */

<<<<<<< HEAD
import { fireNativeTrackers, getAssetMessage } from './native';
import { isSlotMatchingAdUnitCode, logWarn, replaceAuctionPrice } from './utils';
import { auctionManager } from './auctionManager';
import find from 'core-js/library/fn/array/find';
import { isRendererRequired, executeRenderer } from './Renderer';
=======
import events from './events.js';
import { fireNativeTrackers, getAssetMessage } from './native.js';
import { EVENTS } from './constants.json';
import { isSlotMatchingAdUnitCode, logWarn, replaceAuctionPrice } from './utils.js';
import { auctionManager } from './auctionManager.js';
import find from 'core-js/library/fn/array/find.js';
import { isRendererRequired, executeRenderer } from './Renderer.js';
>>>>>>> f50e0b8c

export function listenMessagesFromCreative() {
  window.addEventListener('message', receiveMessage, false);
}

function receiveMessage(ev) {
  var key = ev.message ? 'message' : 'data';
  var data = {};
  try {
    data = JSON.parse(ev[key]);
  } catch (e) {
    return;
  }

  if (data && data.adId) {
    const adObject = find(auctionManager.getBidsReceived(), function (bid) {
      return bid.adId === data.adId;
    });

    if (adObject && data.message === 'Prebid Request') {
      _sendAdToCreative(adObject, data.adServerDomain, ev.source);

      // save winning bids
      auctionManager.addWinningBid(adObject);
    }

    // handle this script from native template in an ad server
    // window.parent.postMessage(JSON.stringify({
    //   message: 'Prebid Native',
    //   adId: '%%PATTERN:hb_adid%%'
    // }), '*');
    if (adObject && data.message === 'Prebid Native') {
      if (data.action === 'assetRequest') {
        const message = getAssetMessage(data, adObject);
        ev.source.postMessage(JSON.stringify(message), ev.origin);
        return;
      }

      const trackerType = fireNativeTrackers(data, adObject);
      if (trackerType === 'click') { return; }

      auctionManager.addWinningBid(adObject);
    }
  }
}

export function _sendAdToCreative(adObject, remoteDomain, source) {
  const { adId, ad, adUrl, width, height, renderer, cpm } = adObject;
  // rendering for outstream safeframe
  if (isRendererRequired(renderer)) {
    executeRenderer(renderer, adObject);
  } else if (adId) {
    resizeRemoteCreative(adObject);
    source.postMessage(JSON.stringify({
      message: 'Prebid Response',
      ad: replaceAuctionPrice(ad, cpm),
      adUrl: replaceAuctionPrice(adUrl, cpm),
      adId,
      width,
      height
    }), remoteDomain);
  }
}

function resizeRemoteCreative({ adUnitCode, width, height }) {
  // resize both container div + iframe
  ['div', 'iframe'].forEach(elmType => {
    // not select element that gets removed after dfp render
    let element = getElementByAdUnit(elmType + ':not([style*="display: none"])');
    if (element) {
      let elementStyle = element.style;
      elementStyle.width = width + 'px';
      elementStyle.height = height + 'px';
    } else {
      logWarn(`Unable to locate matching page element for adUnitCode ${adUnitCode}.  Can't resize it to ad's dimensions.  Please review setup.`);
    }
  });

  function getElementByAdUnit(elmType) {
    let id = getElementIdBasedOnAdServer(adUnitCode);
    let parentDivEle = document.getElementById(id);
    return parentDivEle && parentDivEle.querySelector(elmType);
  }

  function getElementIdBasedOnAdServer(adUnitCode) {
    if (window.googletag) {
      return getDfpElementId(adUnitCode)
    } else if (window.apntag) {
      return getAstElementId(adUnitCode)
    } else {
      return adUnitCode;
    }
  }

  function getDfpElementId(adUnitCode) {
    return find(window.googletag.pubads().getSlots().filter(isSlotMatchingAdUnitCode(adUnitCode)), slot => slot).getSlotElementId()
  }

  function getAstElementId(adUnitCode) {
    let astTag = window.apntag.getTag(adUnitCode);
    return astTag && astTag.targetId;
  }
}<|MERGE_RESOLUTION|>--- conflicted
+++ resolved
@@ -3,21 +3,11 @@
    access to a publisher page from creative payloads.
  */
 
-<<<<<<< HEAD
-import { fireNativeTrackers, getAssetMessage } from './native';
-import { isSlotMatchingAdUnitCode, logWarn, replaceAuctionPrice } from './utils';
-import { auctionManager } from './auctionManager';
-import find from 'core-js/library/fn/array/find';
-import { isRendererRequired, executeRenderer } from './Renderer';
-=======
-import events from './events.js';
 import { fireNativeTrackers, getAssetMessage } from './native.js';
-import { EVENTS } from './constants.json';
 import { isSlotMatchingAdUnitCode, logWarn, replaceAuctionPrice } from './utils.js';
 import { auctionManager } from './auctionManager.js';
 import find from 'core-js/library/fn/array/find.js';
 import { isRendererRequired, executeRenderer } from './Renderer.js';
->>>>>>> f50e0b8c
 
 export function listenMessagesFromCreative() {
   window.addEventListener('message', receiveMessage, false);
