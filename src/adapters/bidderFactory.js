import Adapter from '../adapter.js';
import adapterManager from '../adapterManager.js';
import { config } from '../config.js';
import { createBid } from '../bidfactory.js';
import { userSync } from '../userSync.js';
import { nativeBidIsValid } from '../native.js';
import { isValidVideoBid } from '../video.js';
import CONSTANTS from '../constants.json';
import events from '../events.js';
import includes from 'core-js/library/fn/array/includes.js';
import { ajax } from '../ajax.js';
import { logWarn, logError, parseQueryStringParameters, delayExecution, parseSizesInput, getBidderRequest, flatten, uniques, timestamp, deepAccess, isArray } from '../utils.js';
import { ADPOD } from '../mediaTypes.js';
import { getHook, hook } from '../hook.js';
import { getCoreStorageManager } from '../storageManager.js';

export const storage = getCoreStorageManager('bidderFactory');

/**
 * This file aims to support Adapters during the Prebid 0.x -> 1.x transition.
 *
 * Prebid 1.x and Prebid 0.x will be in separate branches--perhaps for a long time.
 * This function defines an API for adapter construction which is compatible with both versions.
 * Adapters which use it can maintain their code in master, and only this file will need to change
 * in the 1.x branch.
 *
 * Typical usage looks something like:
 *
 * const adapter = registerBidder({
 *   code: 'myBidderCode',
 *   aliases: ['alias1', 'alias2'],
 *   supportedMediaTypes: ['video', 'native'],
 *   isBidRequestValid: function(paramsObject) { return true/false },
 *   buildRequests: function(bidRequests, bidderRequest) { return some ServerRequest(s) },
 *   interpretResponse: function(oneServerResponse) { return some Bids, or throw an error. }
 * });
 *
 * @see BidderSpec for the full API and more thorough descriptions.
 */

/**
 * @typedef {object} BidderSpec An object containing the adapter-specific functions needed to
 * make a Bidder.
 *
 * @property {string} code A code which will be used to uniquely identify this bidder. This should be the same
 *   one as is used in the call to registerBidAdapter
 * @property {string[]} [aliases] A list of aliases which should also resolve to this bidder.
 * @property {MediaType[]} [supportedMediaTypes]: A list of Media Types which the adapter supports.
 * @property {function(object): boolean} isBidRequestValid Determines whether or not the given bid has all the params
 *   needed to make a valid request.
 * @property {function(BidRequest[], bidderRequest): ServerRequest|ServerRequest[]} buildRequests Build the request to the Server
 *   which requests Bids for the given array of Requests. Each BidRequest in the argument array is guaranteed to have
 *   passed the isBidRequestValid() test.
 * @property {function(ServerResponse, BidRequest): Bid[]} interpretResponse Given a successful response from the Server,
 *   interpret it and return the Bid objects. This function will be run inside a try/catch.
 *   If it throws any errors, your bids will be discarded.
 * @property {function(SyncOptions, ServerResponse[]): UserSync[]} [getUserSyncs] Given an array of all the responses
 *   from the server, determine which user syncs should occur. The argument array will contain every element
 *   which has been sent through to interpretResponse. The order of syncs in this array matters. The most
 *   important ones should come first, since publishers may limit how many are dropped on their page.
 * @property {function(object): object} transformBidParams Updates bid params before creating bid request
 }}
 */

/**
 * @typedef {object} BidRequest
 *
 * @property {string} bidId A string which uniquely identifies this BidRequest in the current Auction.
 * @property {object} params Any bidder-specific params which the publisher used in their bid request.
 */

/**
 * @typedef {object} ServerRequest
 *
 * @property {('GET'|'POST')} method The type of request which this is.
 * @property {string} url The endpoint for the request. For example, "//bids.example.com".
 * @property {string|object} data Data to be sent in the request.
 * @property {object} options Content-Type set in the header of the bid request, overrides default 'text/plain'.
 *   If this is a GET request, they'll become query params. If it's a POST request, they'll be added to the body.
 *   Strings will be added as-is. Objects will be unpacked into query params based on key/value mappings, or
 *   JSON-serialized into the Request body.
 */

/**
 * @typedef {object} ServerResponse
 *
 * @property {*} body The response body. If this is legal JSON, then it will be parsed. Otherwise it'll be a
 *   string with the body's content.
 * @property {{get: function(string): string} headers The response headers.
 *   Call this like `ServerResponse.headers.get("Content-Type")`
 */

/**
 * @typedef {object} Bid
 *
 * @property {string} requestId The specific BidRequest which this bid is aimed at.
 *   This should match the BidRequest.bidId which this Bid targets.
 * @property {string} ad A URL which can be used to load this ad, if it's chosen by the publisher.
 * @property {string} currency The currency code for the cpm value
 * @property {number} cpm The bid price, in US cents per thousand impressions.
 * @property {number} ttl Time-to-live - how long (in seconds) Prebid can use this bid.
 * @property {boolean} netRevenue Boolean defining whether the bid is Net or Gross.  The default is true (Net).
 * @property {number} height The height of the ad, in pixels.
 * @property {number} width The width of the ad, in pixels.
 *
 * @property {object} [native] Object for storing native creative assets
 * @property {object} [video] Object for storing video response data
 * @property {object} [meta] Object for storing bid meta data
 * @property {string} [meta.iabSubCatId] The IAB subcategory ID
 * @property [Renderer] renderer A Renderer which can be used as a default for this bid,
 *   if the publisher doesn't override it. This is only relevant for Outstream Video bids.
 */

/**
 * @typedef {Object} SyncOptions
 *
 * An object containing information about usersyncs which the adapter should obey.
 *
 * @property {boolean} iframeEnabled True if iframe usersyncs are allowed, and false otherwise
 * @property {boolean} pixelEnabled True if image usersyncs are allowed, and false otherwise
 */

/**
 * TODO: Move this to the UserSync module after that PR is merged.
 *
 * @typedef {object} UserSync
 *
 * @property {('image'|'iframe')} type The type of user sync to be done.
 * @property {string} url The URL which makes the sync happen.
 */

// common params for all mediaTypes
const COMMON_BID_RESPONSE_KEYS = ['requestId', 'cpm', 'ttl', 'creativeId', 'netRevenue', 'currency'];

const DEFAULT_REFRESHIN_DAYS = 1;

/**
 * Register a bidder with prebid, using the given spec.
 *
 * If possible, Adapter modules should use this function instead of adapterManager.registerBidAdapter().
 *
 * @param {BidderSpec} spec An object containing the bare-bones functions we need to make a Bidder.
 */
export function registerBidder(spec) {
  const mediaTypes = Array.isArray(spec.supportedMediaTypes)
    ? { supportedMediaTypes: spec.supportedMediaTypes }
    : undefined;
  function putBidder(spec) {
    const bidder = newBidder(spec);
    adapterManager.registerBidAdapter(bidder, spec.code, mediaTypes);
  }

  putBidder(spec);
  if (Array.isArray(spec.aliases)) {
    spec.aliases.forEach(alias => {
      adapterManager.aliasRegistry[alias] = spec.code;
      putBidder(Object.assign({}, spec, { code: alias }));
    });
  }
}

/**
 * Make a new bidder from the given spec. This is exported mainly for testing.
 * Adapters will probably find it more convenient to use registerBidder instead.
 *
 * @param {BidderSpec} spec
 */
export function newBidder(spec) {
  return Object.assign(new Adapter(spec.code), {
    getSpec: function() {
      return Object.freeze(spec);
    },
    registerSyncs,
    callBids: function(bidderRequest, addBidResponse, done, ajax, onTimelyResponse, configEnabledCallback) {
      if (!Array.isArray(bidderRequest.bids)) {
        return;
      }

      const adUnitCodesHandled = {};
      function addBidWithCode(adUnitCode, bid) {
        adUnitCodesHandled[adUnitCode] = true;
        if (isValid(adUnitCode, bid, [bidderRequest])) {
          addBidResponse(adUnitCode, bid);
        }
      }

      // After all the responses have come back, call done() and
      // register any required usersync pixels.
      const responses = [];
      function afterAllResponses() {
        done();
        events.emit(CONSTANTS.EVENTS.BIDDER_DONE, bidderRequest);
        registerSyncs(responses, bidderRequest.gdprConsent, bidderRequest.uspConsent);
      }

      const validBidRequests = bidderRequest.bids.filter(filterAndWarn);
      if (validBidRequests.length === 0) {
        afterAllResponses();
        return;
      }
      const bidRequestMap = {};
      validBidRequests.forEach(bid => {
        bidRequestMap[bid.bidId] = bid;
        // Delete this once we are 1.0
        if (!bid.adUnitCode) {
          bid.adUnitCode = bid.placementCode
        }
      });

      let requests = spec.buildRequests(validBidRequests, bidderRequest);
      if (!requests || requests.length === 0) {
        afterAllResponses();
        return;
      }
      if (!Array.isArray(requests)) {
        requests = [requests];
      }

      // Callbacks don't compose as nicely as Promises. We should call done() once _all_ the
      // Server requests have returned and been processed. Since `ajax` accepts a single callback,
      // we need to rig up a function which only executes after all the requests have been responded.
      const onResponse = delayExecution(configEnabledCallback(afterAllResponses), requests.length)
      requests.forEach(processRequest);

      function formatGetParameters(data) {
        if (data) {
          return `?${typeof data === 'object' ? parseQueryStringParameters(data) : data}`;
        }

        return '';
      }

      function processRequest(request) {
        switch (request.method) {
          case 'GET':
            ajax(
              `${request.url}${formatGetParameters(request.data)}`,
              {
                success: configEnabledCallback(onSuccess),
                error: onFailure
              },
              undefined,
              Object.assign({
                method: 'GET',
                withCredentials: true
              }, request.options)
            );
            break;
          case 'POST':
            ajax(
              request.url,
              {
                success: configEnabledCallback(onSuccess),
                error: onFailure
              },
              typeof request.data === 'string' ? request.data : JSON.stringify(request.data),
              Object.assign({
                method: 'POST',
                contentType: 'text/plain',
                withCredentials: true
              }, request.options)
            );
            break;
          default:
            logWarn(`Skipping invalid request from ${spec.code}. Request type ${request.type} must be GET or POST`);
            onResponse();
        }

        // If the server responds successfully, use the adapter code to unpack the Bids from it.
        // If the adapter code fails, no bids should be added. After all the bids have been added, make
        // sure to call the `onResponse` function so that we're one step closer to calling done().
        function onSuccess(response, responseObj) {
          onTimelyResponse(spec.code);

          try {
            response = JSON.parse(response);
          } catch (e) { /* response might not be JSON... that's ok. */ }

          // Make response headers available for #1742. These are lazy-loaded because most adapters won't need them.
          response = {
            body: response,
            headers: headerParser(responseObj)
          };
          responses.push(response);

          let bids;
          try {
            bids = spec.interpretResponse(response, request);
          } catch (err) {
            logError(`Bidder ${spec.code} failed to interpret the server's response. Continuing without bids`, null, err);
            onResponse();
            return;
          }

          if (bids) {
            if (isArray(bids)) {
              bids.forEach(addBidUsingRequestMap);
            } else {
              addBidUsingRequestMap(bids);
            }
          }
          onResponse(bids);

          function addBidUsingRequestMap(bid) {
            const bidRequest = bidRequestMap[bid.requestId];
            if (bidRequest) {
              // creating a copy of original values as cpm and currency are modified later
              bid.originalCpm = bid.cpm;
              bid.originalCurrency = bid.currency;
              const prebidBid = Object.assign(createBid(CONSTANTS.STATUS.GOOD, bidRequest), bid);
              addBidWithCode(bidRequest.adUnitCode, prebidBid);
            } else {
              logWarn(`Bidder ${spec.code} made bid for unknown request ID: ${bid.requestId}. Ignoring.`);
            }
          }

          function headerParser(xmlHttpResponse) {
            return {
              get: responseObj.getResponseHeader.bind(responseObj)
            };
          }
        }

        // If the server responds with an error, there's not much we can do. Log it, and make sure to
        // call onResponse() so that we're one step closer to calling done().
        function onFailure(err) {
          onTimelyResponse(spec.code);

          logError(`Server call for ${spec.code} failed: ${err}. Continuing without bids.`);
          onResponse();
        }
      }
    }
  });

  function registerSyncs(responses, gdprConsent, uspConsent) {
<<<<<<< HEAD
    registerSyncInner(spec, responses, gdprConsent, uspConsent);
=======
    const aliasSyncEnabled = config.getConfig('userSync.aliasSyncEnabled');
    if (spec.getUserSyncs && (aliasSyncEnabled || !adapterManager.aliasRegistry[spec.code])) {
      let filterConfig = config.getConfig('userSync.filterSettings');
      let syncs = spec.getUserSyncs({
        iframeEnabled: !!(filterConfig && (filterConfig.iframe || filterConfig.all)),
        pixelEnabled: !!(filterConfig && (filterConfig.image || filterConfig.all)),
      }, responses, gdprConsent, uspConsent);
      if (syncs) {
        if (!Array.isArray(syncs)) {
          syncs = [syncs];
        }
        syncs.forEach((sync) => {
          userSync.registerSync(sync.type, spec.code, sync.url)
        });
      }
    }
>>>>>>> 049617a5
  }

  function filterAndWarn(bid) {
    if (!spec.isBidRequestValid(bid)) {
      logWarn(`Invalid bid sent to bidder ${spec.code}: ${JSON.stringify(bid)}`);
      return false;
    }
    return true;
  }
}

export const registerSyncInner = hook('async', function(spec, responses, gdprConsent, uspConsent) {
  if (spec.getUserSyncs && !adapterManager.aliasRegistry[spec.code]) {
    let filterConfig = config.getConfig('userSync.filterSettings');
    let syncs = spec.getUserSyncs({
      iframeEnabled: !!(filterConfig && (filterConfig.iframe || filterConfig.all)),
      pixelEnabled: !!(filterConfig && (filterConfig.image || filterConfig.all)),
    }, responses, gdprConsent, uspConsent);
    if (syncs) {
      if (!Array.isArray(syncs)) {
        syncs = [syncs];
      }
      syncs.forEach((sync) => {
        userSync.registerSync(sync.type, spec.code, sync.url)
      });
    }
  }
}, 'registerSyncs')

export function preloadBidderMappingFile(fn, adUnits) {
  if (!config.getConfig('adpod.brandCategoryExclusion')) {
    return fn.call(this, adUnits);
  }
  let adPodBidders = adUnits
    .filter((adUnit) => deepAccess(adUnit, 'mediaTypes.video.context') === ADPOD)
    .map((adUnit) => adUnit.bids.map((bid) => bid.bidder))
    .reduce(flatten, [])
    .filter(uniques);

  adPodBidders.forEach(bidder => {
    let bidderSpec = adapterManager.getBidAdapter(bidder);
    if (bidderSpec.getSpec().getMappingFileInfo) {
      let info = bidderSpec.getSpec().getMappingFileInfo();
      let refreshInDays = (info.refreshInDays) ? info.refreshInDays : DEFAULT_REFRESHIN_DAYS;
      let key = (info.localStorageKey) ? info.localStorageKey : bidderSpec.getSpec().code;
      let mappingData = storage.getDataFromLocalStorage(key);
      if (!mappingData || timestamp() < mappingData.lastUpdated + refreshInDays * 24 * 60 * 60 * 1000) {
        ajax(info.url,
          {
            success: (response) => {
              try {
                response = JSON.parse(response);
                let mapping = {
                  lastUpdated: timestamp(),
                  mapping: response.mapping
                }
                storage.setDataInLocalStorage(key, JSON.stringify(mapping));
              } catch (error) {
                logError(`Failed to parse ${bidder} bidder translation mapping file`);
              }
            },
            error: () => {
              logError(`Failed to load ${bidder} bidder translation file`)
            }
          },
        );
      }
    }
  });
  fn.call(this, adUnits);
}

getHook('checkAdUnitSetup').before(preloadBidderMappingFile);

/**
 * Reads the data stored in localstorage and returns iab subcategory
 * @param {string} bidderCode bidderCode
 * @param {string} category bidders category
 */
export function getIabSubCategory(bidderCode, category) {
  let bidderSpec = adapterManager.getBidAdapter(bidderCode);
  if (bidderSpec.getSpec().getMappingFileInfo) {
    let info = bidderSpec.getSpec().getMappingFileInfo();
    let key = (info.localStorageKey) ? info.localStorageKey : bidderSpec.getBidderCode();
    let data = storage.getDataFromLocalStorage(key);
    if (data) {
      try {
        data = JSON.parse(data);
      } catch (error) {
        logError(`Failed to parse ${bidderCode} mapping data stored in local storage`);
      }
      return (data.mapping[category]) ? data.mapping[category] : null;
    }
  }
}

// check that the bid has a width and height set
function validBidSize(adUnitCode, bid, bidRequests) {
  if ((bid.width || parseInt(bid.width, 10) === 0) && (bid.height || parseInt(bid.height, 10) === 0)) {
    bid.width = parseInt(bid.width, 10);
    bid.height = parseInt(bid.height, 10);
    return true;
  }

  const adUnit = getBidderRequest(bidRequests, bid.bidderCode, adUnitCode);

  const sizes = adUnit && adUnit.bids && adUnit.bids[0] && adUnit.bids[0].sizes;
  const parsedSizes = parseSizesInput(sizes);

  // if a banner impression has one valid size, we assign that size to any bid
  // response that does not explicitly set width or height
  if (parsedSizes.length === 1) {
    const [ width, height ] = parsedSizes[0].split('x');
    bid.width = parseInt(width, 10);
    bid.height = parseInt(height, 10);
    return true;
  }

  return false;
}

// Validate the arguments sent to us by the adapter. If this returns false, the bid should be totally ignored.
export function isValid(adUnitCode, bid, bidRequests) {
  function hasValidKeys() {
    let bidKeys = Object.keys(bid);
    return COMMON_BID_RESPONSE_KEYS.every(key => includes(bidKeys, key) && !includes([undefined, null], bid[key]));
  }

  function errorMessage(msg) {
    return `Invalid bid from ${bid.bidderCode}. Ignoring bid: ${msg}`;
  }

  if (!adUnitCode) {
    logWarn('No adUnitCode was supplied to addBidResponse.');
    return false;
  }

  if (!bid) {
    logWarn(`Some adapter tried to add an undefined bid for ${adUnitCode}.`);
    return false;
  }

  if (!hasValidKeys()) {
    logError(errorMessage(`Bidder ${bid.bidderCode} is missing required params. Check http://prebid.org/dev-docs/bidder-adapter-1.html for list of params.`));
    return false;
  }

  if (bid.mediaType === 'native' && !nativeBidIsValid(bid, bidRequests)) {
    logError(errorMessage('Native bid missing some required properties.'));
    return false;
  }
  if (bid.mediaType === 'video' && !isValidVideoBid(bid, bidRequests)) {
    logError(errorMessage(`Video bid does not have required vastUrl or renderer property`));
    return false;
  }
  if (bid.mediaType === 'banner' && !validBidSize(adUnitCode, bid, bidRequests)) {
    logError(errorMessage(`Banner bids require a width and height`));
    return false;
  }

  return true;
}<|MERGE_RESOLUTION|>--- conflicted
+++ resolved
@@ -334,26 +334,7 @@
   });
 
   function registerSyncs(responses, gdprConsent, uspConsent) {
-<<<<<<< HEAD
     registerSyncInner(spec, responses, gdprConsent, uspConsent);
-=======
-    const aliasSyncEnabled = config.getConfig('userSync.aliasSyncEnabled');
-    if (spec.getUserSyncs && (aliasSyncEnabled || !adapterManager.aliasRegistry[spec.code])) {
-      let filterConfig = config.getConfig('userSync.filterSettings');
-      let syncs = spec.getUserSyncs({
-        iframeEnabled: !!(filterConfig && (filterConfig.iframe || filterConfig.all)),
-        pixelEnabled: !!(filterConfig && (filterConfig.image || filterConfig.all)),
-      }, responses, gdprConsent, uspConsent);
-      if (syncs) {
-        if (!Array.isArray(syncs)) {
-          syncs = [syncs];
-        }
-        syncs.forEach((sync) => {
-          userSync.registerSync(sync.type, spec.code, sync.url)
-        });
-      }
-    }
->>>>>>> 049617a5
   }
 
   function filterAndWarn(bid) {
@@ -366,7 +347,8 @@
 }
 
 export const registerSyncInner = hook('async', function(spec, responses, gdprConsent, uspConsent) {
-  if (spec.getUserSyncs && !adapterManager.aliasRegistry[spec.code]) {
+  const aliasSyncEnabled = config.getConfig('userSync.aliasSyncEnabled');
+  if (spec.getUserSyncs && (aliasSyncEnabled || !adapterManager.aliasRegistry[spec.code])) {
     let filterConfig = config.getConfig('userSync.filterSettings');
     let syncs = spec.getUserSyncs({
       iframeEnabled: !!(filterConfig && (filterConfig.iframe || filterConfig.all)),
