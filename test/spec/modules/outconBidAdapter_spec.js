import { expect } from 'chai';
import { spec } from '../../../modules/outconBidAdapter';

describe('outconBidAdapter', function () {
  describe('bidRequestValidity', function () {
    it('Check the bidRequest with pod param', function () {
      expect(spec.isBidRequestValid({
        bidder: 'outcon',
        params: {
          pod: '5d603538eba7192ae14e39a4',
          env: 'test'
        }
      })).to.equal(true);
    });
    it('Check the bidRequest with internalID and publisherID params', function () {
      expect(spec.isBidRequestValid({
        bidder: 'outcon',
        params: {
          internalId: '12345678',
          publisher: '5d5d66f2306ea4114a37c7c2',
          env: 'test'
        }
      })).to.equal(true);
    });
  });

  describe('buildRequests', function () {
    it('Build requests with pod param', function () {
      expect(spec.buildRequests([{
        bidder: 'outcon',
        params: {
          pod: '5d603538eba7192ae14e39a4',
          env: 'test'
        }
      }])).to.have.keys('method', 'url', 'data');
    });

    it('Build requests with internalID and publisherID params', function () {
      expect(spec.buildRequests([{
        bidder: 'outcon',
        params: {
          internalId: '12345678',
          publisher: '5d5d66f2306ea4114a37c7c2',
          env: 'test'
        }
      }])).to.have.keys('method', 'url', 'data');
    });
  });

  describe('interpretResponse', function () {
    const bidRequest = {
      method: 'GET',
      url: 'https://test.outcondigital.com:8048/ad/',
      data: {
        pod: '5d603538eba7192ae14e39a4',
        env: 'test',
        vast: 'true'
      }
    };
    const bidResponse = {
      body: {
        cpm: 0.10,
        cur: 'USD',
        exp: 10,
        creatives: [
          {
            url: 'https://test.outcondigital.com/uploads/5d42e7a7306ea4689b67c122/frutas.mp4',
            size: 3,
            width: 1920,
            height: 1080,
            codec: 'video/mp4'
          }
        ],
        ad: '5d6e6aef22063e392bf7f564',
        type: 'video',
        campaign: '5d42e44b306ea469593c76a2',
<<<<<<< HEAD
        trackingURL: 'https://test.outcondigital.com:8048/ad/track?track=5d6e6aef22063e392bf7f564'
=======
        trackingURL: 'http://test.outcondigital.com:8048/ad/track?track=5d6e6aef22063e392bf7f564',
        vastURL: 'http://test.outcondigital.com:8048/outcon.xml?impression=5d6e6aef22063e392bf7f564&demo=true'
>>>>>>> 01ac0a1c
      },
    };
    it('check all the keys that are needed to interpret the response', function () {
      const result = spec.interpretResponse(bidResponse, bidRequest);
      let requiredKeys = [
        'requestId',
        'cpm',
        'width',
        'height',
        'creativeId',
        'currency',
        'netRevenue',
        'ttl',
        'ad',
        'vastImpUrl',
        'mediaType',
        'vastUrl'
      ];
      let resultKeys = Object.keys(result[0]);
      resultKeys.forEach(function(key) {
        expect(requiredKeys.indexOf(key) !== -1).to.equal(true);
      });
    })
  });
});<|MERGE_RESOLUTION|>--- conflicted
+++ resolved
@@ -74,12 +74,8 @@
         ad: '5d6e6aef22063e392bf7f564',
         type: 'video',
         campaign: '5d42e44b306ea469593c76a2',
-<<<<<<< HEAD
-        trackingURL: 'https://test.outcondigital.com:8048/ad/track?track=5d6e6aef22063e392bf7f564'
-=======
-        trackingURL: 'http://test.outcondigital.com:8048/ad/track?track=5d6e6aef22063e392bf7f564',
-        vastURL: 'http://test.outcondigital.com:8048/outcon.xml?impression=5d6e6aef22063e392bf7f564&demo=true'
->>>>>>> 01ac0a1c
+        trackingURL: 'https://test.outcondigital.com:8048/ad/track?track=5d6e6aef22063e392bf7f564',
+        vastURL: 'https://test.outcondigital.com:8048/outcon.xml?impression=5d6e6aef22063e392bf7f564&demo=true'
       },
     };
     it('check all the keys that are needed to interpret the response', function () {
