--- conflicted
+++ resolved
@@ -44,15 +44,10 @@
    * @function
    * @returns {(IdResponse|undefined)}
    */
-<<<<<<< HEAD
-  getId() {
-    const ceeIdToken = readId();
-=======
   getId(config) {
     const { params = {} } = config;
     const { tokenName, value } = params
     const ceeIdToken = value || readId(tokenName);
->>>>>>> 3f3339ce
 
     return ceeIdToken ? { id: ceeIdToken } : undefined;
   },
