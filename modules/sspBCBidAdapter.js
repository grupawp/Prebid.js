<<<<<<< HEAD
import { deepAccess, getWindowTop, isArray, logWarn } from '../src/utils.js';
import { ajax } from '../src/ajax.js';
import { config } from '../src/config.js';
import { registerBidder } from '../src/adapters/bidderFactory.js';
import { BANNER, NATIVE, VIDEO } from '../src/mediaTypes.js';
import { includes as strIncludes } from '../src/polyfill.js';
=======
import {deepAccess, getWindowTop, isArray, logWarn} from '../src/utils.js';
import {ajax} from '../src/ajax.js';
import {config} from '../src/config.js';
import {registerBidder} from '../src/adapters/bidderFactory.js';
import {BANNER, NATIVE, VIDEO} from '../src/mediaTypes.js';
import {includes as strIncludes} from '../src/polyfill.js';
import { getStorageManager } from '../src/storageManager.js';
import { convertOrtbRequestToProprietaryNative } from '../src/native.js';
>>>>>>> 82d74d2f

const BIDDER_CODE = 'sspBC';
const BIDDER_URL = 'https://ssp.wp.pl/bidder/';
const SYNC_URL = 'https://ssp.wp.pl/bidder/usersync';
const NOTIFY_URL = 'https://ssp.wp.pl/bidder/notify';
const TRACKER_URL = 'https://bdr.wpcdn.pl/tag/jstracker.js';
const GVLID = 676;
const TMAX = 450;
const BIDDER_VERSION = '5.7';
const DEFAULT_CURRENCY = 'PLN';
const W = window;
const { navigator } = W;
const oneCodeDetection = {};
const adUnitsCalled = {};
const adSizesCalled = {};
const pageView = {};
var consentApiVersion;

/**
 * Get preferred language of browser (i.e. user)
 * @returns {string} languageCode - ISO language code
 */
const getBrowserLanguage = () => navigator.language || (navigator.languages && navigator.languages[0]);

/**
 * Get language of top level html object
 * @returns {string} languageCode - ISO language code
 */
const getContentLanguage = () => {
  try {
    const topWindow = getWindowTop();
    return topWindow.document.body.parentNode.lang;
  } catch (err) {
    logWarn('Could not read language form top-level html', err);
  }
};

/**
 * Get bid parameters for notification
 * @param {*} bidData - bid (bidWon), or array of bids (timeout)
 */
const getNotificationPayload = bidData => {
  if (bidData) {
    const bids = isArray(bidData) ? bidData : [bidData];
    if (bids.length > 0) {
      let result = {
        requestId: undefined,
        siteId: [],
        slotId: [],
        tagid: [],
      }
      bids.forEach(bid => {
        const { adUnitCode, auctionId, cpm, creativeId, meta, params: bidParams, requestId, timeout } = bid;
        let params = isArray(bidParams) ? bidParams[0] : bidParams;
        params = params || {};

        // basic notification data
        const bidBasicData = {
          requestId: auctionId || result.requestId,
          timeout: timeout || result.timeout,
          pvid: pageView.id,
        }
        result = { ...result, ...bidBasicData }

        result.tagid.push(adUnitCode);

        // check for stored detection
        if (oneCodeDetection[requestId]) {
          params.siteId = oneCodeDetection[requestId][0];
          params.id = oneCodeDetection[requestId][1];
        }
        if (params.siteId) {
          result.siteId.push(params.siteId);
        }
        if (params.id) {
          result.slotId.push(params.id);
        }

        if (cpm) {
          // non-empty bid data
          const bidNonEmptyData = {
            cpm,
            cpmpl: meta && meta.pricepl,
            creativeId,
            adomain: meta && meta.advertiserDomains && meta.advertiserDomains[0],
            networkName: meta && meta.networkName,
          }
          result = { ...result, ...bidNonEmptyData }
        }
      })
      return result;
    }
  }
}

const applyClientHints = ortbRequest => {
  const { location } = document;
  const { connection = {}, deviceMemory, userAgentData = {} } = navigator;
  const viewport = W.visualViewport || false;
  const segments = [];
  const hints = {
    'CH-Ect': connection.effectiveType,
    'CH-Rtt': connection.rtt,
    'CH-SaveData': connection.saveData,
    'CH-Downlink': connection.downlink,
    'CH-DeviceMemory': deviceMemory,
    'CH-Dpr': W.devicePixelRatio,
    'CH-ViewportWidth': viewport.width,
    'CH-BrowserBrands': JSON.stringify(userAgentData.brands),
    'CH-isMobile': userAgentData.mobile,
  };

  /**
    Check / generate page view id
    Should be generated dureing first call to applyClientHints(),
    and re-generated if pathname has changed
  */
  if (!pageView.id || location.pathname !== pageView.path) {
    pageView.path = location.pathname;
    pageView.id = Math.floor(1E20 * Math.random()).toString();
  }

  Object.keys(hints).forEach(key => {
    const hint = hints[key];

    if (hint) {
      segments.push({
        name: key,
        value: hint.toString(),
      });
    }
  });
  const data = [
    {
      id: '12',
      name: 'NetInfo',
      segment: segments,
    }, {
      id: '7',
      name: 'pvid',
      segment: [
        {
          value: pageView.id
        }
      ]
    }];

  const ch = { data };
  ortbRequest.user = { ...ortbRequest.user, ...ch };
};

const applyUserIds = (validBidRequest, ortbRequest) => {
  const eids = validBidRequest.userIdAsEids
  if (eids && eids.length) {
    const ids = { eids };
    ortbRequest.user = { ...ortbRequest.user, ...ids };
  }
};

/**
 * Add GDPR data to oRTB request
 * Store conset API version (will be required by user sync)
 */
const applyGdpr = (bidderRequest, ortbRequest) => {
  const { gdprConsent } = bidderRequest;
  if (gdprConsent) {
    const { apiVersion, gdprApplies, consentString } = gdprConsent;
    consentApiVersion = apiVersion;
    ortbRequest.regs = Object.assign(ortbRequest.regs, { 'gdpr': gdprApplies ? 1 : 0 });
    ortbRequest.user = Object.assign(ortbRequest.user, { 'consent': consentString });
  }
}

/**
 * Get currency (either default or adserver)
 * @returns {string} currency name
 */
const getCurrency = () => config.getConfig('currency.adServerCurrency') || DEFAULT_CURRENCY;

/**
 * Get value for first occurence of key within the collection
 */
const setOnAny = (collection, key) => collection.reduce((prev, next) => prev || deepAccess(next, key), false);

/**
 * Send payload to notification endpoint
 */
const sendNotification = payload => {
  ajax(NOTIFY_URL, null, JSON.stringify(payload), {
    contentType: 'application/json',
    withCredentials: false,
    method: 'POST',
    crossOrigin: true
  });
}

/**
 * @param {object} slot Ad Unit Params by Prebid
 * @returns {object} Banner by OpenRTB 2.5 §3.2.6
 */
const mapBanner = slot => {
  if (slot.mediaType === 'banner' ||
    deepAccess(slot, 'mediaTypes.banner') ||
    (!slot.mediaType && !slot.mediaTypes)) {
    const format = slot.sizes.map(size => ({
      w: size[0],
      h: size[1],
    }));

    return {
      format,
      id: slot.bidId,
    };
  }
}

/**
 * @param {string} paramName Native parameter name
 * @param {object} paramValue Native parameter value
 * @returns {object} native asset object that conforms to ortb native ads spec
 */
const mapAsset = (paramName, paramValue) => {
  let asset;
  switch (paramName) {
    case 'title':
      asset = {
        id: 0,
        required: paramValue.required,
        title: { len: paramValue.len }
      }
      break;
    case 'cta':
      asset = {
        id: 1,
        required: paramValue.required,
        data: { type: 12 }
      }
      break;
    case 'icon':
      asset = {
        id: 2,
        required: paramValue.required,
        img: { type: 1, w: paramValue.sizes[0], h: paramValue.sizes[1] }
      }
      break;
    case 'image':
      asset = {
        id: 3,
        required: paramValue.required,
        img: { type: 3, w: paramValue.sizes[0], h: paramValue.sizes[1] }
      }
      break;
    case 'body':
      asset = {
        id: 4,
        required: paramValue.required,
        data: { type: 2 }
      }
      break;
    case 'sponsoredBy':
      asset = {
        id: 5,
        required: paramValue.required,
        data: { type: 1 }
      }
      break;
  }
  return asset;
}

/**
 * @param {object} slot Ad Unit Params by Prebid
 * @returns {object} native object that conforms to ortb native ads spec
 */
const mapNative = slot => {
  const native = deepAccess(slot, 'mediaTypes.native');
  let assets;
  if (native) {
    const nativeParams = Object.keys(native);
    assets = [];
    nativeParams.forEach(par => {
      const newAsset = mapAsset(par, native[par]);
      if (newAsset) { assets.push(newAsset) };
    });
  }
  return assets ? { request: JSON.stringify({ native: { assets } }) } : undefined;
}

var mapVideo = (slot, videoFromBid) => {
  var videoFromSlot = deepAccess(slot, 'mediaTypes.video');
  var videoParamsUsed = ['api', 'context', 'linearity', 'maxduration', 'mimes', 'protocols', 'playbackmethod'];
  var videoAssets;

  if (videoFromSlot) {
    const video = videoFromBid ? Object.assign(videoFromSlot, videoFromBid) : videoFromSlot;
    var videoParams = Object.keys(video);
    var playerSize = video.playerSize;
    videoAssets = {}; // player width / height

    if (playerSize) {
      var maxSize = playerSize.reduce(function (prev, next) {
        return next[0] >= prev[0] && next[1] >= prev[1] ? next : prev;
      }, [1, 1]);
      videoAssets.w = maxSize[0];
      videoAssets.h = maxSize[1];
    } // remaining supported params

    videoParams.forEach(function (par) {
      if (videoParamsUsed.indexOf(par) >= 0) {
        videoAssets[par] = video[par];
      }

      ;
    });
  }

  return videoAssets;
};

const mapImpression = slot => {
  const { adUnitCode, bidId, params = {}, ortb2Imp = {} } = slot;
  const { id, siteId, video } = params;
  const { ext = {} } = ortb2Imp;

  /*
     check max size for this imp, and check/store number this size was called (for current view)
     send this info as ext.pbsize
  */
  const slotSize = slot.sizes.length ? slot.sizes.reduce((prev, next) => prev[0] * prev[1] <= next[0] * next[1] ? next : prev).join('x') : '1x1';

  if (!adUnitsCalled[adUnitCode]) {
    // this is a new adunit - assign & save pbsize
    adSizesCalled[slotSize] = adSizesCalled[slotSize] ? adSizesCalled[slotSize] += 1 : 1;
    adUnitsCalled[adUnitCode] = `${slotSize}_${adSizesCalled[slotSize]}`
  }

  ext.data = Object.assign({ pbsize: adUnitsCalled[adUnitCode] }, ext.data);

  const imp = {
    id: id && siteId ? id.padStart(3, '0') : 'bidid-' + bidId,
    banner: mapBanner(slot),
    native: mapNative(slot),
    video: mapVideo(slot, video),
    tagid: adUnitCode,
    ext,
  };

  // Check floorprices for this imp
  const currency = getCurrency();
  if (typeof slot.getFloor === 'function') {
    var bannerFloor = 0;
    var nativeFloor = 0;
    var videoFloor = 0; // sspBC adapter accepts only floor per imp - check for maximum value for requested ad types and sizes

    if (slot.sizes.length) {
      bannerFloor = slot.sizes.reduce(function (prev, next) {
        var currentFloor = slot.getFloor({
          mediaType: 'banner',
          size: next,
          currency
        }).floor;
        return prev > currentFloor ? prev : currentFloor;
      }, 0);
    }

    nativeFloor = slot.getFloor({
      mediaType: 'native', currency
    });
    videoFloor = slot.getFloor({
      mediaType: 'video', currency
    });
    imp.bidfloor = Math.max(bannerFloor, nativeFloor, videoFloor);
  } else {
    imp.bidfloor = 0;
  }
  imp.bidfloorcur = currency;
  return imp;
}

const isVideoAd = bid => {
  const xmlTester = new RegExp(/^<\?xml/);
  return bid.adm && bid.adm.match(xmlTester);
}

const isNativeAd = bid => {
  const xmlTester = new RegExp(/^{['"]native['"]/);

  return bid.admNative || (bid.adm && bid.adm.match(xmlTester));
}

const parseNative = nativeData => {
  const result = {};
  nativeData.assets.forEach(asset => {
    const id = parseInt(asset.id);
    switch (id) {
      case 0:
        result.title = asset.title.text;
        break;
      case 1:
        result.cta = asset.data.value;
        break;
      case 2:
        result.icon = {
          url: asset.img.url,
          width: asset.img.w,
          height: asset.img.h,
        };
        break;
      case 3:
        result.image = {
          url: asset.img.url,
          width: asset.img.w,
          height: asset.img.h,
        };
        break;
      case 4:
        result.body = asset.data.value;
        break;
      case 5:
        result.sponsoredBy = asset.data.value;
        break;

      default:
        logWarn('Unrecognized native asset', asset);
    }
  });
  result.clickUrl = nativeData.link.url;
  result.impressionTrackers = nativeData.imptrackers;

  if (isArray(nativeData.jstracker)) {
    result.javascriptTrackers = nativeData.jstracker;
  } else if (nativeData.jstracker) {
    result.javascriptTrackers = [nativeData.jstracker];
  }
  return result;
}

const renderCreative = (site, auctionId, bid, seat, request) => {
  let gam;

  const mcad = {
    id: auctionId,
    seat,
    seatbid: [{
      bid: [bid],
    }],
  };

  const mcbase = btoa(encodeURI(JSON.stringify(mcad)));

  if (bid.adm) {
    // parse adm for gam config
    try {
      gam = JSON.parse(bid.adm).gam;

      if (!gam || !Object.keys(gam).length) {
        gam = undefined;
      } else {
        gam.namedSizes = ['fluid'];
        gam.div = 'div-gpt-ad-x01';
        gam.targeting = Object.assign(gam.targeting || {}, {
          OAS_retarg: '0',
          PREBID_ON: '1',
          emptygaf: '0',
        });
      }

      if (gam && !gam.targeting) {
        gam.targeting = {};
      }
    } catch (err) {
      logWarn('Could not parse adm data', bid.adm);
    }
  }

  let adcode = `<head>
  <title></title>
  <meta charset="UTF-8">
    <meta name="viewport" content="width=device-width, initial-scale=1.0">
    <style>
    body {
    background-color: transparent;
    margin: 0;
    padding: 0;
  }
</style>
  <script>
  window.rekid = ${site.id};
  window.slot = ${parseInt(site.slot, 10)};
  window.responseTimestamp = ${Date.now()};
  window.wp_sn = "${site.sn}";
  window.mcad = JSON.parse(decodeURI(atob("${mcbase}")));
  window.gdpr = ${JSON.stringify(request.gdprConsent)};
  window.page = "${site.page}";
  window.ref = "${site.ref}";
  window.adlabel = "${site.adLabel ? site.adLabel : ''}";
  window.pubid = "${site.publisherId ? site.publisherId : ''}";
  window.requestPVID = "${pageView.id}";
  `;

  if (gam) {
    adcode += `window.gam = ${JSON.stringify(gam)};`;
  }

  adcode += `</script>
    </head>
    <body>
    <div id="c"></div>
    <script async crossorigin nomodule src="https://std.wpcdn.pl/wpjslib/wpjslib-inline.js" id="wpjslib"></script>
    <script async crossorigin type="module" src="https://std.wpcdn.pl/wpjslib6/wpjslib-inline.js" id="wpjslib6"></script>
  </body>
  </html>`;

  return adcode;
}

const spec = {
  code: BIDDER_CODE,
  gvlid: GVLID,
  aliases: [],
  supportedMediaTypes: [BANNER, NATIVE, VIDEO],
  isBidRequestValid(bid) {
    // as per OneCode integration, bids without params are valid
    return true;
  },
  buildRequests(validBidRequests, bidderRequest) {
    // convert Native ORTB definition to old-style prebid native definition
    validBidRequests = convertOrtbRequestToProprietaryNative(validBidRequests);

    if ((!validBidRequests) || (validBidRequests.length < 1)) {
      return false;
    }

    const siteId = setOnAny(validBidRequests, 'params.siteId');
    const publisherId = setOnAny(validBidRequests, 'params.publisherId');
    const page = setOnAny(validBidRequests, 'params.page') || bidderRequest.refererInfo.page;
    const domain = setOnAny(validBidRequests, 'params.domain') || bidderRequest.refererInfo.domain;
    const tmax = setOnAny(validBidRequests, 'params.tmax') ? parseInt(setOnAny(validBidRequests, 'params.tmax'), 10) : TMAX;
    const pbver = '$prebid.version$';
    const testMode = setOnAny(validBidRequests, 'params.test') ? 1 : undefined;
    const ref = bidderRequest.refererInfo.ref;

    const payload = {
      id: bidderRequest.auctionId,
      site: {
        id: siteId,
        publisher: publisherId ? { id: publisherId } : undefined,
        page,
        domain,
        ref,
        content: { language: getContentLanguage() },
      },
      imp: validBidRequests.map(slot => mapImpression(slot)),
      cur: [getCurrency()],
      tmax,
      user: {},
      regs: {},
      device: { language: getBrowserLanguage() },
      test: testMode,
    };

    applyGdpr(bidderRequest, payload);
    applyClientHints(payload);
    applyUserIds(validBidRequests[0], payload);

    return {
      method: 'POST',
      url: `${BIDDER_URL}?bdver=${BIDDER_VERSION}&pbver=${pbver}&inver=0`,
      data: JSON.stringify(payload),
      bidderRequest,
    };
  },

  interpretResponse(serverResponse, request) {
    const { bidderRequest } = request;
    const response = serverResponse.body;
    const bids = [];
    const site = JSON.parse(request.data).site; // get page and referer data from request
    site.sn = response.sn || 'mc_adapter'; // WPM site name (wp_sn)
    pageView.sn = site.sn; // store site_name (for syncing and notifications)
    let seat;

    if (response.seatbid !== undefined) {
      /*
        Match response to request, by comparing bid id's
        'bidid-' prefix indicates oneCode (parameterless) request and response
      */
      response.seatbid.forEach(seatbid => {
        let creativeCache;
        seat = seatbid.seat;
        seatbid.bid.forEach(serverBid => {
          // get data from bid response
          const { adomain, crid = `mcad_${bidderRequest.auctionId}_${site.slot}`, impid, exp = 300, ext, price, w, h } = serverBid;

          const bidRequest = bidderRequest.bids.filter(b => {
            const { bidId, params = {} } = b;
            const { id, siteId } = params;
            const currentBidId = id && siteId ? id : 'bidid-' + bidId;
            return currentBidId === impid;
          })[0];

          // get data from linked bidRequest
          const { bidId, params } = bidRequest || {};

          // get slot id for current bid
          site.slot = params && params.id;

          if (ext) {
            /*
              bid response might include ext object containing siteId / slotId, as detected by OneCode
              update site / slot data in this case

              ext also might contain publisherId and custom ad label
            */
            const { siteid, slotid, pubid, adlabel, cache } = ext;
            site.id = siteid || site.id;
            site.slot = slotid || site.slot;
            site.publisherId = pubid;
            site.adLabel = adlabel;
            creativeCache = cache;
          }

          if (bidRequest && site.id && !strIncludes(site.id, 'bidid')) {
            // found a matching request; add this bid

            // store site data for future notification
            oneCodeDetection[bidId] = [site.id, site.slot];

            const bid = {
              requestId: bidId,
              creativeId: crid,
              cpm: price,
              currency: response.cur,
              ttl: exp,
              width: w,
              height: h,
              bidderCode: BIDDER_CODE,
              meta: {
                advertiserDomains: adomain,
                networkName: seat,
                pricepl: ext && ext.pricepl,
              },
              netRevenue: true,
            };

            // mediaType and ad data for instream / native / banner
            if (isVideoAd(serverBid)) {
              // video
              bid.adType = 'instream';
              bid.mediaType = 'video';
              bid.vastXml = serverBid.adm;
              bid.vastContent = serverBid.adm;
              bid.vastUrl = creativeCache;
            } else if (isNativeAd(serverBid)) {
              // native
              bid.mediaType = 'native';
              // check native object
              try {
                const nativeData = serverBid.admNative || JSON.parse(serverBid.adm).native;
                bid.native = parseNative(nativeData);
                bid.width = 1;
                bid.height = 1;

                // append viewability tracker
                const jsData = {
                  rid: bidRequest.auctionId,
                  crid: bid.creativeId,
                  adunit: bidRequest.adUnitCode,
                  url: bid.native.clickUrl,
                  vendor: seat,
                  site: site.id,
                  slot: site.slot,
                  cpm: bid.cpm.toPrecision(4),
                }
                const jsTracker = '<script type="text/javascript" async="true" src="' + TRACKER_URL + '" ' + Object.keys(jsData).reduce((acc, current) => { return acc + ` data-wpar-${current}="${jsData[current]}"` }, '') + '><\/script>';
                if (bid.native.javascriptTrackers) {
                  bid.native.javascriptTrackers.push(jsTracker);
                } else {
                  bid.native.javascriptTrackers = [jsTracker];
                }
              } catch (err) {
                logWarn('Could not parse native data', serverBid.adm);
                bid.cpm = 0;
              }
            } else {
              // banner ad (default)
              bid.mediaType = 'banner';
              bid.ad = renderCreative(site, response.id, serverBid, seat, bidderRequest);
            }

            if (bid.cpm > 0) {
              bids.push(bid);
            }
          } else {
            logWarn('Discarding response - no matching request / site id', serverBid.impid);
          }
        });
      });
    }

    return bids;
  },
  getUserSyncs(syncOptions, serverResponses, gdprConsent) {
    let mySyncs = [];
    // TODO: the check on CMP api version does not seem to make sense here. It means "always run the usersync unless an old (v1) CMP was detected". No attention is paid to the consent choices.
    if (syncOptions.iframeEnabled && consentApiVersion != 1) {
      mySyncs.push({
        type: 'iframe',
        url: `${SYNC_URL}?tcf=${consentApiVersion}&pvid=${pageView.id}&sn=${pageView.sn}`,
      });
    };
    return mySyncs;
  },

  onTimeout(timeoutData) {
    const payload = getNotificationPayload(timeoutData);
    if (payload) {
      payload.event = 'timeout';
      sendNotification(payload);
      return payload;
    }
  },

  onBidWon(bid) {
    const payload = getNotificationPayload(bid);
    if (payload) {
      payload.event = 'bidWon';
      sendNotification(payload);
      return payload;
    }
  },
};

registerBidder(spec);

export {
  spec,
};<|MERGE_RESOLUTION|>--- conflicted
+++ resolved
@@ -1,20 +1,10 @@
-<<<<<<< HEAD
 import { deepAccess, getWindowTop, isArray, logWarn } from '../src/utils.js';
 import { ajax } from '../src/ajax.js';
 import { config } from '../src/config.js';
 import { registerBidder } from '../src/adapters/bidderFactory.js';
 import { BANNER, NATIVE, VIDEO } from '../src/mediaTypes.js';
 import { includes as strIncludes } from '../src/polyfill.js';
-=======
-import {deepAccess, getWindowTop, isArray, logWarn} from '../src/utils.js';
-import {ajax} from '../src/ajax.js';
-import {config} from '../src/config.js';
-import {registerBidder} from '../src/adapters/bidderFactory.js';
-import {BANNER, NATIVE, VIDEO} from '../src/mediaTypes.js';
-import {includes as strIncludes} from '../src/polyfill.js';
-import { getStorageManager } from '../src/storageManager.js';
 import { convertOrtbRequestToProprietaryNative } from '../src/native.js';
->>>>>>> 82d74d2f
 
 const BIDDER_CODE = 'sspBC';
 const BIDDER_URL = 'https://ssp.wp.pl/bidder/';
