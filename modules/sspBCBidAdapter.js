--- conflicted
+++ resolved
@@ -13,12 +13,8 @@
 const TRACKER_URL = 'https://bdr.wpcdn.pl/tag/jstracker.js';
 const GVLID = 676;
 const TMAX = 450;
-<<<<<<< HEAD
-const BIDDER_VERSION = '5.4';
-=======
 const BIDDER_VERSION = '5.7';
 const DEFAULT_CURRENCY = 'PLN';
->>>>>>> 7f8d6716
 const W = window;
 const { navigator } = W;
 const oneCodeDetection = {};
@@ -98,12 +94,6 @@
           }
           result = { ...result, ...bidNonEmptyData }
         }
-<<<<<<< HEAD
-        result.tagid = bid.adUnitCode;
-        result.requestId = bid.auctionId || result.requestId;
-        result.timeout = bid.timeout || result.timeout;
-=======
->>>>>>> 7f8d6716
       })
       return result;
     }
@@ -512,10 +502,7 @@
   window.ref = "${site.ref}";
   window.adlabel = "${site.adLabel ? site.adLabel : ''}";
   window.pubid = "${site.publisherId ? site.publisherId : ''}";
-<<<<<<< HEAD
-=======
   window.requestPVID = "${pageView.id}";
->>>>>>> 7f8d6716
   `;
 
   adcode += `</script>
@@ -632,19 +619,12 @@
 
               ext also might contain publisherId and custom ad label
             */
-<<<<<<< HEAD
-            const { siteid, slotid, pubid, adlabel } = ext;
-=======
             const { siteid, slotid, pubid, adlabel, cache } = ext;
->>>>>>> 7f8d6716
             site.id = siteid || site.id;
             site.slot = slotid || site.slot;
             site.publisherId = pubid;
             site.adLabel = adlabel;
-<<<<<<< HEAD
-=======
             creativeCache = cache;
->>>>>>> 7f8d6716
           }
 
           if (bidRequest && site.id && !strIncludes(site.id, 'bidid')) {
@@ -698,11 +678,7 @@
                   site: site.id,
                   slot: site.slot,
                   cpm: bid.cpm.toPrecision(4),
-<<<<<<< HEAD
-                }
-=======
                 };
->>>>>>> 7f8d6716
                 const jsTracker = '<script type="text/javascript" async="true" src="' + TRACKER_URL + '" ' + Object.keys(jsData).reduce((acc, current) => { return acc + ` data-wpar-${current}="${jsData[current]}"` }, '') + '><\/script>';
                 if (bid.native.javascriptTrackers) {
                   bid.native.javascriptTrackers.push(jsTracker);
@@ -733,18 +709,11 @@
   },
   getUserSyncs(syncOptions, serverResponses, gdprConsent) {
     let mySyncs = [];
-<<<<<<< HEAD
-    if (syncOptions.iframeEnabled && consentApiVersion != 1) {
-      mySyncs.push({
-        type: 'iframe',
-        url: `${SYNC_URL}?tcf=${consentApiVersion}`,
-=======
     // TODO: the check on CMP api version does not seem to make sense here. It means "always run the usersync unless an old (v1) CMP was detected". No attention is paid to the consent choices.
     if (syncOptions.iframeEnabled && consentApiVersion != 1) {
       mySyncs.push({
         type: 'iframe',
         url: `${SYNC_URL}?tcf=${consentApiVersion}&pvid=${pageView.id}&sn=${pageView.sn}`,
->>>>>>> 7f8d6716
       });
     };
     return mySyncs;
