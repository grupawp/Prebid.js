--- conflicted
+++ resolved
@@ -11,11 +11,7 @@
 const TRACKER_URL = 'https://bdr.wpcdn.pl/tag/jstracker.js';
 const GVLID = 676;
 const TMAX = 450;
-<<<<<<< HEAD
 const BIDDER_VERSION = '5.5';
-=======
-const BIDDER_VERSION = '5.41';
->>>>>>> 30155158
 const W = window;
 const { navigator } = W;
 const oneCodeDetection = {};
@@ -577,19 +573,12 @@
 
               ext also might contain publisherId and custom ad label
             */
-<<<<<<< HEAD
             const { siteid, slotid, pubid, adlabel, cache } = ext;
-=======
-            const { siteid, slotid, pubid, adlabel } = ext;
->>>>>>> 30155158
             site.id = siteid || site.id;
             site.slot = slotid || site.slot;
             site.publisherId = pubid;
             site.adLabel = adlabel;
-<<<<<<< HEAD
             creativeCache = cache;
-=======
->>>>>>> 30155158
           }
 
           if (bidRequest && site.id && !strIncludes(site.id, 'bidid')) {
