--- conflicted
+++ resolved
@@ -1,19 +1,10 @@
-<<<<<<< HEAD
-import { deepAccess, isArray, logWarn, parseUrl, getWindowTop } from '../src/utils.js';
+import { deepAccess, getWindowTop, isArray, logWarn } from '../src/utils.js';
 import { ajax } from '../src/ajax.js';
 import { config } from '../src/config.js';
 import { registerBidder } from '../src/adapters/bidderFactory.js';
 import { BANNER, NATIVE, VIDEO } from '../src/mediaTypes.js';
 import { includes as strIncludes } from '../src/polyfill.js';
-=======
-import {deepAccess, getWindowTop, isArray, logWarn} from '../src/utils.js';
-import {ajax} from '../src/ajax.js';
-import {config} from '../src/config.js';
-import {registerBidder} from '../src/adapters/bidderFactory.js';
-import {BANNER, NATIVE, VIDEO} from '../src/mediaTypes.js';
-import {includes as strIncludes} from '../src/polyfill.js';
 import { getStorageManager } from '../src/storageManager.js';
->>>>>>> 25aa858e
 
 const BIDDER_CODE = 'sspBC';
 const BIDDER_URL = 'https://ssp.wp.pl/bidder/';
@@ -21,7 +12,7 @@
 const NOTIFY_URL = 'https://ssp.wp.pl/bidder/notify';
 const TRACKER_URL = 'https://bdr.wpcdn.pl/tag/jstracker.js';
 const GVLID = 676;
-const storage = getStorageManager({gvlid: GVLID, bidderCode: BIDDER_CODE});
+const storage = getStorageManager({ gvlid: GVLID, bidderCode: BIDDER_CODE });
 const TMAX = 450;
 const BIDDER_VERSION = '5.6';
 const DEFAULT_CURRENCY = 'PLN';
@@ -78,15 +69,9 @@
           pvid: pageView.id,
         }
         result = { ...result, ...bidBasicData }
-<<<<<<< HEAD
 
         result.tagid.push(adUnitCode);
 
-=======
-
-        result.tagid.push(adUnitCode);
-
->>>>>>> 25aa858e
         // check for stored detection
         if (oneCodeDetection[requestId]) {
           params.siteId = oneCodeDetection[requestId][0];
