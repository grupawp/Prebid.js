--- conflicted
+++ resolved
@@ -187,11 +187,7 @@
     let validBidRequest = null;
     let bannerImp = null;
 
-<<<<<<< HEAD
-    // Always use HTTPS as the protocol.
-=======
     // Always use secure HTTPS protocol.
->>>>>>> 01ac0a1c
     let baseUrl = BANNER_SECURE_BID_URL;
 
     for (let i = 0; i < validBidRequests.length; i++) {
